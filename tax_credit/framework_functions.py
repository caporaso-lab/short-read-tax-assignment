#!/usr/bin/env python


# ----------------------------------------------------------------------------
# Copyright (c) 2016--, tax-credit development team.
#
# Distributed under the terms of the Modified BSD License.
#
# The full license is in the file COPYING.txt, distributed with this software.
# ----------------------------------------------------------------------------

from sys import exit
from os.path import join, exists, split, sep, expandvars, basename, splitext
from os import makedirs, remove, system
from glob import glob
from itertools import product
from shutil import rmtree, move
from random import sample
from biom import load_table
from biom.cli.util import write_biom_table
from biom.parse import MetadataMap
from skbio.alignment import local_pairwise_align_ssw
from skbio import io, DNA
from time import time
import pandas as pd
from collections import Counter
from sklearn.metrics import precision_recall_fscore_support
from tax_credit.taxa_manipulator import (accept_list_or_file,
                                         import_taxonomy_to_dict,
                                         export_list_to_file,
                                         extract_rownames,
                                         filter_sequences,
                                         extract_fasta_ids,
                                         string_search,
                                         trim_taxonomy_strings,
                                         unique_lines,
                                         branching_taxa,
                                         stratify_taxonomy_subsets,
                                         extract_taxa_names)


def gen_param_sweep(data_dir, results_dir, reference_dbs,
                    dataset_reference_combinations,
                    method_parameters_combinations,
<<<<<<< HEAD
                    output_name='rep_set_tax_assignments.txt', force=False):
=======
                    command_template=None, infile='rep_set.fna',
                    output_fn='rep_set_tax_assignments.txt', force=False):
>>>>>>> 8a360447
    '''Create list of commands from input dictionaries of method_parameter and
    dataset_reference_combinations
    '''
    for dataset, reference in dataset_reference_combinations:
        input_dir = join(data_dir, dataset)
        reference_seqs, reference_tax = reference_dbs[reference]
        for method, parameters in method_parameters_combinations.items():
            parameter_ids = sorted(parameters.keys())
            for parameter_combination in product(*[parameters[id_]
<<<<<<< HEAD
                                                 for id_ in parameter_ids]):
                parameter_comb_id = ':'.join(map(str, parameter_combination))
                parameter_output_dir = join(results_dir, dataset, reference,
                                            method, parameter_comb_id)
                if not exists(join(parameter_output_dir, output_name)) \
                        or force:
                    params = dict(zip(parameter_ids, parameter_combination))
                    yield (parameter_output_dir, input_dir, reference_seqs,
                           reference_tax, method, params)


def parameter_sweep(data_dir, results_dir, reference_dbs,
                    dataset_reference_combinations,
                    method_parameters_combinations,
                    command_template="mkdir -p {0} ; assign_taxonomy.py -v -i "
                                     "{1} -o {0} -r {2} -t {3} -m {4} {5} "
                                     "--rdp_max_memory 16000",
                    infile='rep_set.fna',
                    output_name='rep_set_tax_assignments.txt', force=False):
    '''Create list of commands from input dictionaries of method_parameter and
    dataset_reference_combinations
    '''
    sweep = gen_param_sweep(data_dir, results_dir, reference_dbs,
                            dataset_reference_combinations,
                            method_parameters_combinations, infile,
                            output_name, force)
    commands = []
    for assignment in sweep:
        (parameter_output_dir, input_dir, reference_seqs, reference_tax,
         method, params) = assignment
        query_seqs = join(input_dir, infile)
        parameter_str = ' '.join(['--%s %s' % e for e in params.items()])
        command = command_template.format(parameter_output_dir, query_seqs,
                                          reference_seqs, reference_tax,
                                          method, parameter_str)
        commands.append(command)
=======
                                                   for id_ in parameter_ids]):
                parameter_comb_id = ':'.join(map(str, parameter_combination))
                param_outdir = join(results_dir, dataset, reference,
                                    method, parameter_comb_id)
                if not exists(join(param_outdir, output_fn)) or force is True:
                    parameter_str = ' '.join(['--%s %s' % e for e in
                                              zip(parameter_ids,
                                                  parameter_combination)])
                    command = command_template.format(param_outdir,
                                                      query_seqs,
                                                      reference_seqs,
                                                      reference_tax, method,
                                                      parameter_str)
                    commands.append(command)
>>>>>>> 8a360447
    return commands


def add_metadata_to_biom_table(biom_input_fp, taxonomy_map_fp, biom_output_fp):
    '''Load biom, add metadata, write to new table'''
    newbiom = load_table(biom_input_fp)
    metadata = MetadataMap.from_file(taxonomy_map_fp,
                                     header=['Sample ID', 'taxonomy', 'c'])
    newbiom.add_metadata(metadata, 'observation')
    write_biom_table(newbiom, 'json', biom_output_fp)


def generate_per_method_biom_tables(taxonomy_glob, data_dir,
                                    biom_input_fn='feature_table.biom',
                                    biom_output_fn='table.biom'):
    '''Create biom tables from glob of taxonomy assignment results'''
    taxonomy_map_fps = glob(expandvars(taxonomy_glob))
    for taxonomy_map_fp in taxonomy_map_fps:
        dataset_id = taxonomy_map_fp.split(sep)[-5]
        biom_input_fp = join(data_dir, dataset_id, biom_input_fn)
        output_dir = split(taxonomy_map_fp)[0]
        biom_output_fp = join(output_dir, biom_output_fn)
        if exists(biom_output_fp):
            remove(biom_output_fp)
        add_metadata_to_biom_table(biom_input_fp, taxonomy_map_fp,
                                   biom_output_fp)


def move_results_to_repository(method_dirs, precomputed_results_dir):
    '''Move new taxonomy assignment results to git repository'''
    for method_dir in method_dirs:
        f = method_dir.split(sep)
        dataset_id, db_id, method_id, param_id = f[-4], f[-3], f[-2], f[-1]

        new_location = join(precomputed_results_dir, dataset_id, db_id,
                            method_id, param_id)
        if exists(new_location):
            rmtree(new_location)
        move(method_dir, new_location)


def clean_database(taxa_in, seqs_in, db_dir,
                   junk='__;|__$|_sp_|unknown|unidentified'):

    '''Remove ambiguous and empty taxonomies from reference seqs/taxonomy.

    taxa_in: path
        File containing taxonomy strings in tab-separated format:
        <SequenceID>    <taxonomy string>

    seqs_in: path
        File containing sequences corresponding to taxa_in, in fasta format.

    db_dir: dir path
        Output directory.

    junk: str
        '|'-separated list of search terms. Taxonomies containing these terms
        will be removed from the database.
    '''

<<<<<<< HEAD
    clean_taxa = join(db_dir,
                      '{0}_clean.tsv'.format(basename(splitext(taxa_in)[0])))
    clean_fasta = join(db_dir, '{0}_clean.fasta'.format(
        basename(splitext(seqs_in)[0])))
=======
    clean_taxa = join(
        db_dir, '{0}_clean.tsv'.format(basename(splitext(taxa_in)[0])))
    clean_fasta = join(
        db_dir, '{0}_clean.fasta'.format(basename(splitext(seqs_in)[0])))
>>>>>>> 8a360447

    # Remove empty taxa from ref taxonomy
    taxa = string_search(taxa_in, junk, discard=True)
    # Remove brackets (and other special characters causing problems)
    clean_list = [line.translate(str.maketrans('', '', '[]()'))
                  for line in taxa]
    export_list_to_file(clean_list, clean_taxa)
    # Remove corresponding seqs from ref fasta
    filter_sequences(seqs_in, clean_fasta, clean_taxa, keep=True)

    return clean_taxa, clean_fasta


def find_primer_site(query_seq, target_seq):
    '''Align primer to target DNA using striped Smith-Waterman, return site'''
    # Increase gap extend penalty to avoid large gaps, short alignments
    # try:
<<<<<<< HEAD
    aln, score, start_end_positions = \
        local_pairwise_align_ssw(query_seq, target_seq, gap_extend_penalty=10)
=======
    aln, score, start_end_positions = local_pairwise_align_ssw(
        query_seq, target_seq, gap_extend_penalty=10)
>>>>>>> 8a360447
    # except IndexError:
    #    continue
    return start_end_positions


def extract_amplicons(seqs_in, amplicons_out, reads_out, fwd_primer,
                      rev_primer, read_length, min_read_length=80):
    '''Generate artificial amplicons and reads from a set of fasta sequences'''

    with open(amplicons_out, 'w') as amplicons:
        with open(reads_out, 'w') as reads:
            for seq in io.read(seqs_in, format='fasta'):
                # Align forward and reverse primers onto input sequence
                seq_DNA = DNA(seq, lowercase=True)
                fwd_primer_start = find_primer_site(fwd_primer, seq_DNA)[1][0]
                rev_primer_end = find_primer_site(rev_primer, seq_DNA)[1][1]
                # Trim seq to amplicon
                amplicon = seq[fwd_primer_start:rev_primer_end]
                if len(amplicon) != 0:
                    amplicon.write(amplicons)
                # Trim amplicon to sequence read length
                read = amplicon[0:read_length]
                if len(read) >= min_read_length:
                    read.write(reads)


def seq_count(infile):
    '''Count sequences in fasta file'''
    with open(infile, "r") as f:
        count = sum(1 for line in f) / 2
    return count


def generate_simulated_datasets(dataframe, data_dir, read_length, iterations):
    '''From a dataframe of sequence reference databases, build training/test
    sets of "novel taxa" queries, taxonomies, and reference seqs/taxonomies.

    dataframe = pandas dataframe
    '''
    for index, data in dataframe.iterrows():
        db_dir = join(data_dir, 'ref_dbs', data['Reference id'])
        if not exists(db_dir):
            makedirs(db_dir)

        # Clean taxonomy/sequences, to remove empty/ambiguous taxonomies
<<<<<<< HEAD
        clean_fasta = join(db_dir, '{0}_clean.fasta'.format(basename(splitext(
                                             data['Reference file path'])[0])))
        if not exists(clean_fasta):
            clean_taxa, clean_fasta = \
                clean_database(data['Reference tax path'],
                               data['Reference file path'], db_dir)
=======
        clean_fasta = join(db_dir, '{0}_clean.fasta'.format(
            basename(splitext(data['Reference file path'])[0])))
        if not exists(clean_fasta):
            clean_taxa, clean_fasta = clean_database(
              data['Reference tax path'], data['Reference file path'], db_dir)
>>>>>>> 8a360447

        # Trim reference sequences to amplicon target
        primer_pair = '{0}-{1}'.format(data['Fwd primer id'],
                                       data['Rev primer id'])
        base, ext = splitext(clean_fasta)
<<<<<<< HEAD
        amplicons_fp = \
            join(db_dir, '{0}_{1}{2}'.format(base, primer_pair, ext))
        simulated_reads_fp = \
            join(db_dir, '{0}_{1}_trim{2}{3}'.format(base, primer_pair,
                                                     read_length, ext))
=======
        amplicons_fp = join(db_dir, '{0}_{1}{2}'.format(
            base, primer_pair, ext))
        simulated_reads_fp = join(db_dir, '{0}_{1}_trim{2}{3}'.format(
            base, primer_pair, read_length, ext))
>>>>>>> 8a360447

        # amplicons_fp = join(db_dir, "simulated_amplicons.fna")
        # simulated_reads_fp = join(db_dir, "simulated_reads.fna")
        if not exists(simulated_reads_fp):
            extract_amplicons(clean_fasta, amplicons_fp, simulated_reads_fp,
                              DNA(data['Fwd primer']), DNA(data['Rev primer']),
                              read_length, min_read_length=80)
        else:
            print('simulated reads and amplicons exist: skipping extraction')

        # Filter taxonomy strings to match read sequences
        valid_taxa = '^' + '$|^'.join(list(extract_fasta_ids(
<<<<<<< HEAD
                                            simulated_reads_fp))) + '$'
=======
            simulated_reads_fp))) + '$'
>>>>>>> 8a360447
        read_taxa = string_search(clean_taxa, valid_taxa, discard=False,
                                  field=slice(0, 1), delim='\t')

        # Print sequence counts to see how many seqs were filtered
        print(index, 'Sequence Counts')
        print('Raw Fasta:           ', seq_count(data['Reference file path']))
        print('Clean Fasta:         ', seq_count(clean_fasta))
        print('Simulated Amplicons: ', seq_count(amplicons_fp))
        print('Simulated Reads:     ', seq_count(simulated_reads_fp))

        # Generate novel query and reference seqs/taxa pairs
        novel_dir = join(data_dir, 'novel-taxa-simulations')
        generate_novel_sequence_sets(read_taxa, simulated_reads_fp, index,
                                     iterations, novel_dir)

        # Generate simulated community query and reference seqs/taxa pairs
<<<<<<< HEAD
        simulated_dir = join(data_dir, 'simulated-community')
        generate_simulated_communities(read_taxa, simulated_reads_fp, index,
                                       iterations, simulated_dir)
=======
        simulated_dir = join(data_dir, 'cross-validated')
        generate_crossvalidated_sequences(read_taxa, simulated_reads_fp, index,
                                          iterations, simulated_dir)
>>>>>>> 8a360447


def generate_novel_sequence_sets(read_taxa, simulated_reads_fp, index,
                                 iterations, data_dir):
    '''Generate paired query/reference fastas and taxonomies for novel taxa
    analysis, given an input of simulated amplicon taxonomies (read_taxa)
    and fastas (simulated_reads_fp), the index (database) name, # of
    iterations to perform (cross-validated data subsets), the output dir
    (data_dir).
    read_taxa = list or file of taxonomies corresponding to simulated_reads_fp
    simulated_reads_fp = simulated amplicon reads (fasta format file)
    index = reference database name
    iterations = number of subsets to create
    data_dir = base output directory to contain simulated datasets
    '''
    # Remove non-branching taxa
    for level in range(6, 0, -1):
        # Trim taxonomy strings to level X
        expected_taxa = trim_taxonomy_strings(read_taxa, level)
        # sample unique representative taxa
        unique_taxa = unique_lines(expected_taxa, mode='n', field=1)
        # Remove non-branched taxa
        branched_taxa = branching_taxa(unique_taxa, field=level)

        # Count unique and braching taxa, just for fun
        print('{0} level {1} contains {2} unique and {3} branched taxa\
              '.format(index, level, len(unique_taxa), len(branched_taxa)))

    # Create QUERY / REF pairs
        # Create QUERY TAXONOMY as subsets of branched taxa lists
        basename = '{0}-L{1}'.format(index, level)
        # stratify at level-1, since we want to stratify the branches, not tips
        stratify_taxonomy_subsets(branched_taxa, iterations, data_dir,
                                  basename, level=level-1)

        # Create REF and TAXONOMY files paired to QUERY files:
        for iteration in range(0, iterations):
            db_iter_dir = join(data_dir, '{0}-iter{1}'.format(basename,
                                                              iteration))
<<<<<<< HEAD
            novel_query_taxonomy_fp = join(db_iter_dir,
                                           'query_taxa.tsv')
=======
            novel_query_taxonomy_fp = join(db_iter_dir, 'query_taxa.tsv')
>>>>>>> 8a360447
            novel_query_fp = join(db_iter_dir, 'query.fasta')
            novel_ref_fp = join(db_iter_dir, 'ref_seqs.fasta')
            novel_ref_taxonomy_fp = join(db_iter_dir, 'ref_taxa.tsv')

            # 1) Create REF TAXONOMY from list of taxonomies that
            #    DO NOT match QUERY taxonomies
<<<<<<< HEAD
            name_list = '^' + '$|^'.join(list(extract_taxa_names(
                         novel_query_taxonomy_fp, slice(1, level+1)))) + '$'
=======
            name_list = '^' + '$|^'.join(list(set(extract_taxa_names(
                novel_query_taxonomy_fp, slice(1, level+1))))) + '$'
>>>>>>> 8a360447
            novel_ref_taxonomy = string_search(read_taxa, name_list,
                                               discard=True,
                                               field=slice(1, level+1))
            export_list_to_file(novel_ref_taxonomy, novel_ref_taxonomy_fp)

            # 2) Create REF: Filter ref database to contain only seqs that
            #    match non-matching taxonomy strings
            filter_sequences(simulated_reads_fp, novel_ref_fp,
                             novel_ref_taxonomy_fp, keep=True)

            # 3) Create QUERY: Filter ref database to contain only seqs
            #    that match QUERY TAXONOMY
            filter_sequences(simulated_reads_fp, novel_query_fp,
                             novel_query_taxonomy_fp, keep=True)


def generate_crossvalidated_sequences(read_taxa, simulated_reads_fp, index,
                                      iterations, data_dir):
    '''Generates simulated community files (fasta and taxonomy) as subsets of
    simulated amplicons/taxa for cross-validated taxonomy assignment. Selects
    duplicated taxa names, evenly allocates these among subsets as query taxa
    (test set), generates ref taxa (training set) that do not match query fasta
    IDs, and creates fasta files to match each of these sets.
    read_taxa = list or file of taxonomies corresponding to simulated_reads_fp
    simulated_reads_fp = simulated amplicon reads (fasta format file)
    index = reference database name
    iterations = number of subsets to create
    data_dir = base output directory to contain simulated datasets
    '''
    # Subset amplicons so that taxa are evenly distributed between train/test
    duplicated_taxa = unique_lines(read_taxa, mode='d', field=1)
    stratify_taxonomy_subsets(duplicated_taxa, iterations, data_dir, index,
                              level=1, delim='\t')
    # generate pairs of train/test fastas/taxonomies for each CV subset
    for iteration in range(0, iterations):
        db_iter_dir = join(data_dir, '{0}-iter{1}'.format(index, iteration))
        query_taxa_fp = join(db_iter_dir, 'query_taxa.tsv')
        query_fp = join(db_iter_dir, 'query.fasta')
        ref_fp = join(db_iter_dir, 'ref_seqs.fasta')
        ref_taxa_fp = join(db_iter_dir, 'ref_taxa.tsv')

        # 1) Create REF taxa that do not match query IDs
        ids = '^' + '$|^'.join(list(extract_rownames(query_taxa_fp))) + '$'
        ref_taxa = string_search(read_taxa, ids, discard=True,
                                 field=slice(0, 1), delim='\t')
        export_list_to_file(ref_taxa, ref_taxa_fp)
        # 2) Create REF: seqs that match ref taxonomy
        filter_sequences(simulated_reads_fp, ref_fp, ref_taxa_fp, keep=True)
        # 3) Create QUERY: seqs that match QUERY TAXONOMY
        filter_sequences(simulated_reads_fp, query_fp, query_taxa_fp,
                         keep=True)


def test_crossvalidated_sequences(dataframe, data_dir, iterations):
    '''confirm that test (query) taxa IDs are not in training (ref) set, but
    that all taxonomy strings are.
    '''
    simulated_dir = join(data_dir, 'cross-validated')
    for index, data in dataframe.iterrows():
        for iteration in range(0, iterations):
            db_iter_dir = join(simulated_dir, '{0}-iter{1}'.format(index,
                                                                   iteration))
            query_taxa = import_taxonomy_to_dict(join(db_iter_dir,
                                                      'query_taxa.tsv'))
            ref_taxa = import_taxonomy_to_dict(join(db_iter_dir,
                                                    'ref_taxa.tsv'))
            for key, value in query_taxa.items():
                if key in ref_taxa:
                    print('key duplicate: ', key)
                if value not in ref_taxa.values():
                    print('missing value: ', value)


def test_novel_taxa_datasets(dataframe, data_dir, iterations):
    '''confirm that test (query) taxa IDs and taxonomies are not in training
    (ref) set, but sister branch taxa are.
    '''
    novel_dir = join(data_dir, 'novel-taxa-simulations')
    for index, data in dataframe.iterrows():
        for level in range(6, 0, -1):
<<<<<<< HEAD
            for iteration in range(0, iterations):
                db_iter_dir = \
                    join(novel_dir,
                         '{0}-L{1}-iter{2}'.format(index, level, iteration))
=======
            for itr in range(0, iterations):
                db_iter_dir = join(novel_dir, '{0}-L{1}-iter{2}'.format(index,
                                                                        level,
                                                                        itr))
>>>>>>> 8a360447
                query_taxa = import_taxonomy_to_dict(join(db_iter_dir,
                                                          'query_taxa.tsv'))
                ref_taxa = import_taxonomy_to_dict(join(db_iter_dir,
                                                        'ref_taxa.tsv'))
                taxa = [t.split(';')[level-1] for t in ref_taxa.values()]
                for key, value in query_taxa.items():
                    if key in ref_taxa:
                        print('key duplicate:', index, level, itr, key)
                    if value in ref_taxa.values():
                        print('value duplicate:', index, level, itr, value)
                    if value.split(';')[level-1] not in taxa:
                        print('missing branch:', index, level, itr,
                              value.split(';')[level-1])


def recall_novel_taxa_dirs(data_dir, databases, iterations,
                           ref_seqs='ref_seqs.fasta', ref_taxa='ref_taxa.tsv',
                           max_level=6, min_level=0, multilevel=True):
    '''Given the number of iterations and database names, create list of
    directory names, and dict of reference seqs and reference taxa.
    data_dir = base directory containing results directories
    databases = names of ref databases used to generate novel taxa datasets
    iterations = number of iterations set during novel taxa dataset generation
    ref_seqs = filepath of reference sequences used for assignment
    ref_taxa = filepath of reference taxonomies used for assignment
    max_level = top level INDEX in RANGE to recall
    min_level = bottom level INDEX in RANGE to recall
                e.g., max_level=6, min_level=0 generates 1,2,3,4,5,6
    multilevel = whether taxa assignments should be iterated over multiple
                 taxonomic levels (as with novel taxa). Set as False if taxa
                 assignment should not be performed at multiple levels, e.g.,
                 for simulated community analysis. Levels must still be set to
                 iterate across a single level, e.g., max_level=6, min_level=5
    '''
    dataset_reference_combinations = list()
    reference_dbs = dict()
    for database in databases:
        for level in range(max_level, min_level, -1):
            for iteration in range(0, iterations):
                if multilevel is True:
                    dataset_name = '{0}-L{1}-iter{2}'.format(database,
                                                             level,
                                                             iteration)
                else:
                    dataset_name = '{0}-iter{1}'.format(database, iteration)
                dataset_reference_combinations.append((dataset_name,
                                                       dataset_name))
<<<<<<< HEAD
                reference_dbs[dataset_name] = \
                    (join(data_dir, dataset_name, ref_seqs),
                     join(data_dir, dataset_name, ref_taxa))
=======
                reference_dbs[dataset_name] = (join(data_dir, dataset_name,
                                                    ref_seqs),
                                               join(data_dir, dataset_name,
                                                    ref_taxa))
>>>>>>> 8a360447
    return dataset_reference_combinations, reference_dbs


# tag for removal — if match == recall, do we need to keep LCA?
def find_last_common_ancestor(taxon_a, taxon_b):
    '''Given two taxonomy strings (input as lists of taxa names separated by
    level), find the first level at which taxa mismatch.
    '''
    mismatch_level = 0
    for taxa_comparison in zip(taxon_a, taxon_b):
        if taxa_comparison[0].strip() == taxa_comparison[1].strip():
            mismatch_level += 1
        else:
            break
    return mismatch_level


def evaluate_novel_taxa_classification(obs_taxa, exp_taxa, level):
    '''Given an observed and actual taxonomy string corresponding to a "novel"
    taxon, score as match, overclassification, underclassification, or
    misclassification'''

    # compare observations at level
    obs = obs_taxa[level - 1].strip()
    exp = exp_taxa[level - 1].strip()
    # or at top level of observed
    obs_top = obs_taxa[level - 1].strip()
    exp_top = exp_taxa[level - 1].strip()

    # if observed has same assignment depth as expected-1 and top level match,
    # ==match. len(exp_taxa) - 1 because exp_taxa is actual taxonomy string,
    # L-1 is the actual expected taxonomy string
<<<<<<< HEAD
    if len(obs_taxa) == len(exp_taxa) - 1 \
            and obs_taxa[level - 1].strip() == exp_taxa[level - 1].strip():
        result = 'match'
    # if deeper and assignemnt at L-1 is correct, count as overclassification
    elif len(obs_taxa) >= len(exp_taxa) \
            and obs_taxa[level - 1].strip() == exp_taxa[level - 1].strip():
        result = 'overclassification'
    # if shallower and top-level assign correct, count as underclassification
    elif len(obs_taxa) < len(exp_taxa) - 1 \
            and (obs_taxa[len(obs_taxa)-1].strip() ==
                 exp_taxa[len(obs_taxa)-1].strip()) \
            or obs_taxa[0] == 'Unclassified' or obs_taxa[0] == 'Unassigned':
=======
    if len(obs_taxa) == len(exp_taxa) - 1 and obs == exp:
        result = 'match'
    # if deeper and assignemnt at L-1 is correct, count as overclassification
    elif len(obs_taxa) >= len(exp_taxa) and obs == exp:
        result = 'overclassification'
    # if shallower and top-level assign correct, count as underclassification
    elif (len(obs_taxa) < len(exp_taxa) - 1 and obs_top == exp_top or
          obs_taxa[0] == 'Unclassified' or obs_taxa[0] == 'Unassigned'):
>>>>>>> 8a360447
        result = 'underclassification'
    # Otherwise, count as misclassification
    else:
        result = 'misclassification'
    return result


def evaluate_cross_validated_classification(obs_taxa, exp_taxa):
    '''Given an observed and actual taxonomy string corresponding to a cross-
    validated simulated community, score as match, overclassification,
    underclassification, or misclassification'''

    # compare observations at depth of top level of obs_taxa
    obs = obs_taxa[len(obs_taxa)-1].strip()
    exp = exp_taxa[len(obs_taxa)-1].strip()

    # if  observed = expected, match
<<<<<<< HEAD
    if len(obs_taxa) == len(exp_taxa) and (obs_taxa[len(obs_taxa)-1].strip() ==
                                           exp_taxa[len(obs_taxa)-1].strip()):
            result = 'match'
    # if shallower and top-level assign correct, count as underclassification
    elif len(obs_taxa) < len(exp_taxa) \
        and (obs_taxa[len(obs_taxa)-1].strip() ==
             exp_taxa[len(obs_taxa)-1].strip()) \
            or obs_taxa[0] == 'Unclassified' or obs_taxa[0] == 'Unassigned':
=======
    if len(obs_taxa) == len(exp_taxa) and obs == exp:
        result = 'match'
    # if shallower and top-level assign correct, count as underclassification
    elif (len(obs_taxa) < len(exp_taxa) and obs == exp or
          obs_taxa[0] == 'Unclassified' or obs_taxa[0] == 'Unassigned'):
>>>>>>> 8a360447
        result = 'underclassification'
    # Otherwise, count as misclassification
    else:
        result = 'misclassification'
    return result


def load_taxa(obs_fp, level=slice(0, 7), field=1):
    '''Mount observed/expected taxonomy observations.
    obs_fp: path
        Input file containing taxonomy strings and IDs.
    level: slice
        Taxonomic range of interest. 0 = kingdom, 1 = phylum, 2 = class,
        3 = order, 4 = family, 5 = genus, 6 = species.
        Must use slice notation. For species, use level=slice(6, 7)
    field: int
        ab-delimited field containing taxonomy strings.
    '''
    obs = extract_taxa_names(sorted(accept_list_or_file(obs_fp)), field=field,
                             level=level)
    obs = [';'.join([l.strip() for l in line.split(';')]) for line in obs
           if not line.startswith('taxonomy')]
    return obs


def count_records(record_counter, record_name, line_count):
    '''Tally ratio of results in record counter.
    record_counter: counter
        Name of counter containing record_name and line_count counts.
    record_name: str
        Key name for record to tally.
    count: str
        Key name for record of total lines, used as denominator.
    '''
    count = record_counter[line_count]
    try:
        ratio = record_counter[record_name] / count
    except ZeroDivisionError:
        ratio = 0
    return ratio


def compute_prf(exp, obs, avg='micro', test_type='cross-validated',
                l_range=range(1, 7), level=6):
    '''Compute precision, recall, and F-measure using sklearn.
    exp_taxa: list
        Expected observations for each sample (sequence).
    obs_taxa: list
        Predicted observations for each sample (sequence).
    avg: str
        Score averaging method using in sklearn. 'micro', 'weighted', or
        'macro'.
    test_type: str
        'novel-taxa' or 'cross-validated'.
    l_range: range
        Range of taxonomic levels to test is test_type = 'cross-validated'.
    level:
        Level of taxonomic assignment used if test_type = 'novel-taxa'
    '''

    prf = precision_recall_fscore_support

    # p = tp / (tp + fp)
    # r = tp / (tp + fn)
    # f = (2 * p * r) / (p + r)
    # with labels, null classifications can be FN but not TP or FP.
    # Hence, nulls affect recall but not precision.

    def lab(exp, obs, level):
        # use set or else multiple counts weight observations.
        # Remove all labels < level. Hence, underclassifcation becomes null,
        # and can only be FN, but overclassification is still counted as FP.
        return [t for t in set(exp + obs) if not len(t.split(';')) < level]

    if test_type == 'novel-taxa':
        exp = extract_taxa_names(exp, level=slice(0, level))
        # slice at level, so that exp=level-1 (otherwise exp = true label,
        # not novel taxa label)
        p, r, f, s = prf(exp, obs, average=avg, labels=lab(exp, obs, level))
    elif test_type == 'cross-validated':
        # initialize p/r/f as lists of 0s, representing each taxonomic level.
        p, r, f = [0] * 7, [0] * 7, [0] * 7
        # iterate over multiple taxonomic levels
        for level in l_range:
            _obs = extract_taxa_names(obs, level=slice(0, level+1))
            _exp = extract_taxa_names(exp, level=slice(0, level+1))
            # Here use level+1 to slice actual level
            p[level], r[level], f[level], s = prf(_exp, _obs, average='micro',
                                                  labels=lab(_exp, _obs,
                                                             level+1))
    else:
        print('FAIL: test_type must == "novel-taxa" or "cross-validated"')

    return p, r, f


def novel_taxa_classification_evaluation(results_dirs, expected_results_dir,
                                         summary_fp, test_type='novel-taxa'):
    '''Input glob of novel taxa results, receive a summary of accuracy results.
    results_dirs = list or glob of novel taxa observed results in format:
                    precomputed_results_dir/dataset_id/method_id/params_id/
    expected_results_dir = directory containing expected novel-taxa results in
                    format:
                    expected_results_dir/dataset_id/method_id/params_id/
    summary_fp = filepath to contain summary of results
    test_type = 'novel-taxa' or 'cross-validated'

    Returns results as df, in addition to printing summary_fp
    '''
    results = []

    for results_dir in results_dirs:
        fields = results_dir.split(sep)
        dataset_id, method_id, params_id = fields[-3], fields[-2], fields[-1]

        if test_type == 'novel-taxa':
            index = dataset_id.split('-L')[0]
            level = int(dataset_id.split('-')[2].lstrip('L').strip())
            iteration = dataset_id.split('iter')[1]
        elif test_type == 'cross-validated':
            index, iteration = dataset_id.split('-iter')
            level = 6

        # import observed and expected taxonomies to list; order both by ID
        obs_fp = join(results_dir, 'query_tax_assignments.txt')
        exp_fp = join(expected_results_dir, dataset_id, 'query_taxa.tsv')
        exp_taxa = load_taxa(exp_fp, level=slice(0, 7))
        obs_taxa = load_taxa(obs_fp, level=slice(0, 7))

        # Exit if obs_taxa and exp_taxa are not same length
        if len(obs_taxa) != len(exp_taxa):
            exit('''FAIL: Lengths of expected and observed taxa do not match.
                 Check inputs: {0}, {1}'''.format(obs_fp, exp_fp))

        p, r, f = compute_prf(exp_taxa, obs_taxa, test_type=test_type,
                              level=level)

        # Create empty list of levels at which first mismatch occurs
        mismatch_level_list = [0] * 8
        log = ['dataset\tlevel\titeration\tmethod\tparameters\
               \tobserved_taxonomy\texpected_taxonomy\tresult\tmismatch_level\
               \tPrecision\tRecall\tF-measure']

        # loop through observations, store results to counter
        record_counter = Counter()
        for obs, exp in zip(obs_taxa, exp_taxa):
            # access "expected taxonomy"
            o = obs.split(';')
            e = exp.split(';')

            # Find shallowest level of mismatch
            mismatch_level = find_last_common_ancestor(o, e)
            mismatch_level_list[mismatch_level] += 1

            # evaluate novel taxa classification
            if test_type == 'novel-taxa':
                result = evaluate_novel_taxa_classification(o, e, level)

            elif test_type == 'cross-validated':
                result = evaluate_cross_validated_classification(o, e)

            record_counter.update({'line_count': 1})
            record_counter.update({result: 1})
            log.append('\t'.join(map(str, [index, level, iteration,
                                           method_id, params_id,
                                           obs, exp, result,
                                           mismatch_level, p, r, f])))

        # Create log file
        log_fp = join(results_dir, 'classification_accuracy_log.tsv')
        export_list_to_file(log, log_fp)

        # tally score ratios
        match_ratio = count_records(record_counter, 'match', 'line_count')
        overclass = count_records(record_counter, 'overclassification',
                                  'line_count')
        underclass = count_records(record_counter, 'underclassification',
                                   'line_count')
        misclass = count_records(record_counter, 'misclassification',
                                 'line_count')

        # add everything to results
        results.append((index, level, iteration, method_id, params_id,
                        match_ratio, overclass, underclass, misclass,
                        mismatch_level_list, p, r, f))

    # send to dataframe, write to summary_fp
    result = pd.DataFrame(results, columns=["Dataset", "level", "iteration",
                                            "Method", "Parameters",
                                            "match_ratio",
                                            "overclassification_ratio",
                                            "underclassification_ratio",
                                            "misclassification_ratio",
                                            "mismatch_level_list", "Precision",
                                            "Recall", "F-measure"])
    result.to_csv(summary_fp)
    return result


<<<<<<< HEAD
def novel_taxa_classification_evaluation_old(results_dirs, expected_results_dir,
                                         summary_fp, test_type='novel-taxa'):
    '''Input glob of novel taxa results, receive a summary of accuracy results.
    results_dirs = list or glob of novel taxa observed results in format:
                    precomputed_results_dir/dataset_id/method_id/params_id/
    expected_results_dir = directory containing expected novel-taxa results in
                    format:
                    expected_results_dir/dataset_id/method_id/params_id/
    summary_fp = filepath to contain summary of results
    test_type = 'novel-taxa' or 'cross-validated'

    Returns results as df, in addition to printing summary_fp
    '''
    results = []

    for results_dir in results_dirs:
        fields = results_dir.split(sep)
        dataset_id, method_id, params_id = fields[-3], fields[-2], fields[-1]

        if test_type == 'novel-taxa':
            index = dataset_id.split('-L')[0]
            level = int(dataset_id.split('-')[2].lstrip('L').strip())
            iteration = dataset_id.split('iter')[1]
        elif test_type == 'cross-validated':
            index, iteration = dataset_id.split('-iter')
            level = 6

        obs_taxa_fp = join(results_dir, 'query_tax_assignments.txt')
        exp_taxa_fp = join(expected_results_dir, dataset_id, 'query_taxa.tsv')

        # Create empty list of levels at which first mismatch occurs
        mismatch_level_list = [0, 0, 0, 0, 0, 0, 0, 0]

        # import expected taxonomies to list
        expectations = import_taxonomy_to_dict(exp_taxa_fp)

        log = ['dataset\tlevel\titeration\tmethod\tparameters\tseq_id\
               \tobserved_taxonomy\texpected_taxonomy\tresult\tmismatch_level']

        # loop through observations, store results to counter
        record_counter = Counter()
        with open(obs_taxa_fp, 'r') as observations:
            for line in observations:
                if line.startswith("#"):
                    continue

                obs_id = line.split('\t')[0]
                obs_taxonomy = line.split('\t')[1]

                # access "expected taxonomy"
                obs_taxa = obs_taxonomy.split(';')
                exp_taxonomy = expectations[obs_id]
                exp_taxa = exp_taxonomy.split(';')

                # Find shallowest level of mismatch
                mismatch_level = find_last_common_ancestor(obs_taxa, exp_taxa)
                mismatch_level_list[mismatch_level] += 1

                # evaluate novel taxa classification
                if test_type == 'novel-taxa':
                    result = evaluate_novel_taxa_classification(obs_taxa,
                                                                exp_taxa,
                                                                level)

                elif test_type == 'cross-validated':
                    result = evaluate_cross_validated_classification(obs_taxa,
                                                                     exp_taxa)

                record_counter.update({'line_count': 1})
                record_counter.update({result: 1})
                log.append('\t'.join(map(str, [index, level, iteration,
                                               method_id, params_id, obs_id,
                                               obs_taxonomy,
                                               exp_taxonomy, result,
                                               mismatch_level])))

        # Create log file
        log_fp = join(results_dir, 'classification_accuracy_log.tsv')
        export_list_to_file(log, log_fp)

        # tally score ratios
        count = record_counter['line_count']
        try:
            match_ratio = record_counter['match'] / count
        except ZeroDivisionError:
            match_ratio = 0
        try:
            overclassification_ratio = \
                record_counter['overclassification'] / count
        except ZeroDivisionError:
            overclassification_ratio = 0
        try:
            underclassification_ratio = \
                record_counter['underclassification'] / count
        except ZeroDivisionError:
            underclassification_ratio = 0
        try:
            misclassification_ratio = \
                record_counter['misclassification'] / count
        except ZeroDivisionError:
            misclassification_ratio = 0

        results.append((index, level, iteration, method_id,
                        params_id, match_ratio,
                        overclassification_ratio, underclassification_ratio,
                        misclassification_ratio, mismatch_level_list))

    # send to dataframe, write to summary_fp
    result = pd.DataFrame(results, columns=["Dataset", "level", "iteration",
                                            "Method", "Parameters",
                                            "match_ratio",
                                            "overclassification_ratio",
                                            "underclassification_ratio",
                                            "misclassification_ratio",
                                            "mismatch_level_list"])
    result.to_csv(summary_fp)
    return result


=======
# tag for modification: if we remove match/LCA, remove support from this fn
>>>>>>> 8a360447
def extract_per_level_accuracy(df, columns=['Precision', 'Recall', 'F-measure',
                                            'mismatch_level_list']):
    '''Generate new pandas dataframe, containing match ratios for taxonomic
    assignments at each taxonomic level. Extracts mismatch_level_list from a
    dataframe and splits this into separate df entries for plotting.

    df: dataframe
        pandas dataframe
    column: list
        column names containing mismatch_level_list or other lists to be
        separated into multiple dataframe entries for plotting.

        mismatch_level_list reports mismatches at each level of taxonomic
        assignment (8 levels).

        Currently levels  are hardcoded, but could be adjusted
        below in lines:
            for level in range(1, 7):
    '''
    results = []

    for index, data in df.iterrows():
        for level in range(1, 7):
            level_results = []
            col_names = []
            for column in columns:
                # If using precomputed results, mismatch_level_list is imported
                # as string, hence must be converted back to list of integers.
                if isinstance(data[column], str):
                    col = list(map(float, data[column].strip('[]').split(',')))
                else:
                    col = data[column]
                # 'mismatch_level_list' contains level of first mismatch for
                # each observation; hence, matches at level L = total
                # observations - cumulative mismatches / total observations
                if column == 'mismatch_level_list':
                    linecount = sum(col)
                    col_names.append("match_ratio")
                    cumulative_mismatches = sum(col[0:level+1])
                    if cumulative_mismatches < linecount:
                        score = (linecount - cumulative_mismatches) / linecount
                    else:
                        score = col[0]
                # Otherwise just extract score at level index.
                else:
                    score = col[level]
                    col_names.append(column)

                # add column score for level to level_results
                level_results.append(score)

            results.append((data['Dataset'], level, data['iteration'],
                            data['Method'], data['Parameters'],
                            *[s for s in level_results]))

    result = pd.DataFrame(results, columns=["Dataset", "level", "iteration",
                                            "Method", "Parameters",
                                            *[s for s in col_names]])
    return result


def runtime_make_test_data(seqs_in, results_dir, sampling_depths):
    '''Repeatedly subsample a fasta sequence file at multiple sequence depths
    to generate query/test data for testing method runtimes.

    seqs_in: path
        fasta format reference sequences.
    results_dir: path
        Output directory.
    sampling_depths: list of integers
        Number of sequences to subsample from seqs.
    '''
    if not exists(results_dir):
        makedirs(results_dir)

    seqs = [seq for seq in io.read(seqs_in, format='fasta')]
    for depth in sampling_depths:
        subset = sample(seqs, depth)
        tmpfile = join(results_dir, str(depth)) + '.fna'
        with open(tmpfile, "w") as output_fasta:
            for s in subset:
                s.write(output_fasta, format='fasta')


def runtime_make_commands(input_dir, results_dir, methods,
                          ref_taxa, sampling_depths, num_iters=1,
                          subsample_ref=True):
    '''Generate list of commands to benchmark method runtimes.

    input_dir: path
        Input directory, containing query/ref sequences.
    results_dir: path
        Output directory.
    methods: dict
        Dictionary of method:parameters pairs in format:
            {'method' : (command-template, method-specific-parameters)}
    ref_taxa: path
        Taxonomy map for ref sequences in tab-separated format:
            seqID   ACGTGTAGTCGATGCTAGCTACG
    sampling_depths: list of integers
        Number of sequences to subsample from seqs.
    num_iters: int
        Number of iterations to perform.
    subsample_ref: bool
        If True (default), ref seqs are subsampled at depths defined in
        sampling_depths, and query seqs default to smallest depth. If false,
        query seqs are subsampled at these depths, and ref defaults to largest
        sampling depth.
    '''

    commands = []
    for iteration in range(num_iters):
        for method, template in methods.items():
            for depth in sampling_depths:
                # default: subsample ref seqs, query = smallest sample
                if subsample_ref is True:
                    q_depth = str(sampling_depths[0])
                    r_depth = str(depth)
                # or subsample query seqs, ref = largest sample
                else:
                    q_depth = str(depth)
                    r_depth = str(sampling_depths[-1])
                query = join(input_dir, q_depth) + '.fna'
                ref = join(input_dir, r_depth) + '.fna'
                command = (template[0].format(results_dir, query, ref,
                                              ref_taxa, method, template[1]),
                           method, q_depth, r_depth, iteration)
                commands.append(command)
    return commands


def clock_runtime(command, results_fp, force=True):
    '''Execute a command and record the runtime.

    command: str
        Command to be executed.
    results_fp: path
        Output file
    force: bool
        Overwrite results? If false, will append to any existing results
    '''
    if force is True:
        remove(results_fp)

    _command, method, q_frac, r_frac, iteration = command
    start = time()
    system(_command)
    end = time()
    results = [method, q_frac, r_frac, iteration, end - start]
    with open(results_fp, 'a') as timeout:
        timeout.write('\t'.join(map(str, results)) + '\n')<|MERGE_RESOLUTION|>--- conflicted
+++ resolved
@@ -42,12 +42,7 @@
 def gen_param_sweep(data_dir, results_dir, reference_dbs,
                     dataset_reference_combinations,
                     method_parameters_combinations,
-<<<<<<< HEAD
                     output_name='rep_set_tax_assignments.txt', force=False):
-=======
-                    command_template=None, infile='rep_set.fna',
-                    output_fn='rep_set_tax_assignments.txt', force=False):
->>>>>>> 8a360447
     '''Create list of commands from input dictionaries of method_parameter and
     dataset_reference_combinations
     '''
@@ -57,7 +52,6 @@
         for method, parameters in method_parameters_combinations.items():
             parameter_ids = sorted(parameters.keys())
             for parameter_combination in product(*[parameters[id_]
-<<<<<<< HEAD
                                                  for id_ in parameter_ids]):
                 parameter_comb_id = ':'.join(map(str, parameter_combination))
                 parameter_output_dir = join(results_dir, dataset, reference,
@@ -94,22 +88,6 @@
                                           reference_seqs, reference_tax,
                                           method, parameter_str)
         commands.append(command)
-=======
-                                                   for id_ in parameter_ids]):
-                parameter_comb_id = ':'.join(map(str, parameter_combination))
-                param_outdir = join(results_dir, dataset, reference,
-                                    method, parameter_comb_id)
-                if not exists(join(param_outdir, output_fn)) or force is True:
-                    parameter_str = ' '.join(['--%s %s' % e for e in
-                                              zip(parameter_ids,
-                                                  parameter_combination)])
-                    command = command_template.format(param_outdir,
-                                                      query_seqs,
-                                                      reference_seqs,
-                                                      reference_tax, method,
-                                                      parameter_str)
-                    commands.append(command)
->>>>>>> 8a360447
     return commands
 
 
@@ -171,17 +149,10 @@
         will be removed from the database.
     '''
 
-<<<<<<< HEAD
-    clean_taxa = join(db_dir,
-                      '{0}_clean.tsv'.format(basename(splitext(taxa_in)[0])))
-    clean_fasta = join(db_dir, '{0}_clean.fasta'.format(
-        basename(splitext(seqs_in)[0])))
-=======
     clean_taxa = join(
         db_dir, '{0}_clean.tsv'.format(basename(splitext(taxa_in)[0])))
     clean_fasta = join(
         db_dir, '{0}_clean.fasta'.format(basename(splitext(seqs_in)[0])))
->>>>>>> 8a360447
 
     # Remove empty taxa from ref taxonomy
     taxa = string_search(taxa_in, junk, discard=True)
@@ -199,13 +170,8 @@
     '''Align primer to target DNA using striped Smith-Waterman, return site'''
     # Increase gap extend penalty to avoid large gaps, short alignments
     # try:
-<<<<<<< HEAD
-    aln, score, start_end_positions = \
-        local_pairwise_align_ssw(query_seq, target_seq, gap_extend_penalty=10)
-=======
     aln, score, start_end_positions = local_pairwise_align_ssw(
         query_seq, target_seq, gap_extend_penalty=10)
->>>>>>> 8a360447
     # except IndexError:
     #    continue
     return start_end_positions
@@ -251,37 +217,20 @@
             makedirs(db_dir)
 
         # Clean taxonomy/sequences, to remove empty/ambiguous taxonomies
-<<<<<<< HEAD
-        clean_fasta = join(db_dir, '{0}_clean.fasta'.format(basename(splitext(
-                                             data['Reference file path'])[0])))
-        if not exists(clean_fasta):
-            clean_taxa, clean_fasta = \
-                clean_database(data['Reference tax path'],
-                               data['Reference file path'], db_dir)
-=======
         clean_fasta = join(db_dir, '{0}_clean.fasta'.format(
             basename(splitext(data['Reference file path'])[0])))
         if not exists(clean_fasta):
             clean_taxa, clean_fasta = clean_database(
               data['Reference tax path'], data['Reference file path'], db_dir)
->>>>>>> 8a360447
 
         # Trim reference sequences to amplicon target
         primer_pair = '{0}-{1}'.format(data['Fwd primer id'],
                                        data['Rev primer id'])
         base, ext = splitext(clean_fasta)
-<<<<<<< HEAD
-        amplicons_fp = \
-            join(db_dir, '{0}_{1}{2}'.format(base, primer_pair, ext))
-        simulated_reads_fp = \
-            join(db_dir, '{0}_{1}_trim{2}{3}'.format(base, primer_pair,
-                                                     read_length, ext))
-=======
         amplicons_fp = join(db_dir, '{0}_{1}{2}'.format(
             base, primer_pair, ext))
         simulated_reads_fp = join(db_dir, '{0}_{1}_trim{2}{3}'.format(
             base, primer_pair, read_length, ext))
->>>>>>> 8a360447
 
         # amplicons_fp = join(db_dir, "simulated_amplicons.fna")
         # simulated_reads_fp = join(db_dir, "simulated_reads.fna")
@@ -294,11 +243,7 @@
 
         # Filter taxonomy strings to match read sequences
         valid_taxa = '^' + '$|^'.join(list(extract_fasta_ids(
-<<<<<<< HEAD
-                                            simulated_reads_fp))) + '$'
-=======
             simulated_reads_fp))) + '$'
->>>>>>> 8a360447
         read_taxa = string_search(clean_taxa, valid_taxa, discard=False,
                                   field=slice(0, 1), delim='\t')
 
@@ -315,15 +260,9 @@
                                      iterations, novel_dir)
 
         # Generate simulated community query and reference seqs/taxa pairs
-<<<<<<< HEAD
-        simulated_dir = join(data_dir, 'simulated-community')
-        generate_simulated_communities(read_taxa, simulated_reads_fp, index,
-                                       iterations, simulated_dir)
-=======
         simulated_dir = join(data_dir, 'cross-validated')
         generate_crossvalidated_sequences(read_taxa, simulated_reads_fp, index,
                                           iterations, simulated_dir)
->>>>>>> 8a360447
 
 
 def generate_novel_sequence_sets(read_taxa, simulated_reads_fp, index,
@@ -363,25 +302,15 @@
         for iteration in range(0, iterations):
             db_iter_dir = join(data_dir, '{0}-iter{1}'.format(basename,
                                                               iteration))
-<<<<<<< HEAD
-            novel_query_taxonomy_fp = join(db_iter_dir,
-                                           'query_taxa.tsv')
-=======
             novel_query_taxonomy_fp = join(db_iter_dir, 'query_taxa.tsv')
->>>>>>> 8a360447
             novel_query_fp = join(db_iter_dir, 'query.fasta')
             novel_ref_fp = join(db_iter_dir, 'ref_seqs.fasta')
             novel_ref_taxonomy_fp = join(db_iter_dir, 'ref_taxa.tsv')
 
             # 1) Create REF TAXONOMY from list of taxonomies that
             #    DO NOT match QUERY taxonomies
-<<<<<<< HEAD
-            name_list = '^' + '$|^'.join(list(extract_taxa_names(
-                         novel_query_taxonomy_fp, slice(1, level+1)))) + '$'
-=======
             name_list = '^' + '$|^'.join(list(set(extract_taxa_names(
                 novel_query_taxonomy_fp, slice(1, level+1))))) + '$'
->>>>>>> 8a360447
             novel_ref_taxonomy = string_search(read_taxa, name_list,
                                                discard=True,
                                                field=slice(1, level+1))
@@ -462,17 +391,10 @@
     novel_dir = join(data_dir, 'novel-taxa-simulations')
     for index, data in dataframe.iterrows():
         for level in range(6, 0, -1):
-<<<<<<< HEAD
-            for iteration in range(0, iterations):
-                db_iter_dir = \
-                    join(novel_dir,
-                         '{0}-L{1}-iter{2}'.format(index, level, iteration))
-=======
             for itr in range(0, iterations):
                 db_iter_dir = join(novel_dir, '{0}-L{1}-iter{2}'.format(index,
                                                                         level,
                                                                         itr))
->>>>>>> 8a360447
                 query_taxa = import_taxonomy_to_dict(join(db_iter_dir,
                                                           'query_taxa.tsv'))
                 ref_taxa = import_taxonomy_to_dict(join(db_iter_dir,
@@ -520,16 +442,10 @@
                     dataset_name = '{0}-iter{1}'.format(database, iteration)
                 dataset_reference_combinations.append((dataset_name,
                                                        dataset_name))
-<<<<<<< HEAD
-                reference_dbs[dataset_name] = \
-                    (join(data_dir, dataset_name, ref_seqs),
-                     join(data_dir, dataset_name, ref_taxa))
-=======
                 reference_dbs[dataset_name] = (join(data_dir, dataset_name,
                                                     ref_seqs),
                                                join(data_dir, dataset_name,
                                                     ref_taxa))
->>>>>>> 8a360447
     return dataset_reference_combinations, reference_dbs
 
 
@@ -562,20 +478,6 @@
     # if observed has same assignment depth as expected-1 and top level match,
     # ==match. len(exp_taxa) - 1 because exp_taxa is actual taxonomy string,
     # L-1 is the actual expected taxonomy string
-<<<<<<< HEAD
-    if len(obs_taxa) == len(exp_taxa) - 1 \
-            and obs_taxa[level - 1].strip() == exp_taxa[level - 1].strip():
-        result = 'match'
-    # if deeper and assignemnt at L-1 is correct, count as overclassification
-    elif len(obs_taxa) >= len(exp_taxa) \
-            and obs_taxa[level - 1].strip() == exp_taxa[level - 1].strip():
-        result = 'overclassification'
-    # if shallower and top-level assign correct, count as underclassification
-    elif len(obs_taxa) < len(exp_taxa) - 1 \
-            and (obs_taxa[len(obs_taxa)-1].strip() ==
-                 exp_taxa[len(obs_taxa)-1].strip()) \
-            or obs_taxa[0] == 'Unclassified' or obs_taxa[0] == 'Unassigned':
-=======
     if len(obs_taxa) == len(exp_taxa) - 1 and obs == exp:
         result = 'match'
     # if deeper and assignemnt at L-1 is correct, count as overclassification
@@ -584,7 +486,6 @@
     # if shallower and top-level assign correct, count as underclassification
     elif (len(obs_taxa) < len(exp_taxa) - 1 and obs_top == exp_top or
           obs_taxa[0] == 'Unclassified' or obs_taxa[0] == 'Unassigned'):
->>>>>>> 8a360447
         result = 'underclassification'
     # Otherwise, count as misclassification
     else:
@@ -602,22 +503,11 @@
     exp = exp_taxa[len(obs_taxa)-1].strip()
 
     # if  observed = expected, match
-<<<<<<< HEAD
-    if len(obs_taxa) == len(exp_taxa) and (obs_taxa[len(obs_taxa)-1].strip() ==
-                                           exp_taxa[len(obs_taxa)-1].strip()):
-            result = 'match'
-    # if shallower and top-level assign correct, count as underclassification
-    elif len(obs_taxa) < len(exp_taxa) \
-        and (obs_taxa[len(obs_taxa)-1].strip() ==
-             exp_taxa[len(obs_taxa)-1].strip()) \
-            or obs_taxa[0] == 'Unclassified' or obs_taxa[0] == 'Unassigned':
-=======
     if len(obs_taxa) == len(exp_taxa) and obs == exp:
         result = 'match'
     # if shallower and top-level assign correct, count as underclassification
     elif (len(obs_taxa) < len(exp_taxa) and obs == exp or
           obs_taxa[0] == 'Unclassified' or obs_taxa[0] == 'Unassigned'):
->>>>>>> 8a360447
         result = 'underclassification'
     # Otherwise, count as misclassification
     else:
@@ -817,129 +707,7 @@
     return result
 
 
-<<<<<<< HEAD
-def novel_taxa_classification_evaluation_old(results_dirs, expected_results_dir,
-                                         summary_fp, test_type='novel-taxa'):
-    '''Input glob of novel taxa results, receive a summary of accuracy results.
-    results_dirs = list or glob of novel taxa observed results in format:
-                    precomputed_results_dir/dataset_id/method_id/params_id/
-    expected_results_dir = directory containing expected novel-taxa results in
-                    format:
-                    expected_results_dir/dataset_id/method_id/params_id/
-    summary_fp = filepath to contain summary of results
-    test_type = 'novel-taxa' or 'cross-validated'
-
-    Returns results as df, in addition to printing summary_fp
-    '''
-    results = []
-
-    for results_dir in results_dirs:
-        fields = results_dir.split(sep)
-        dataset_id, method_id, params_id = fields[-3], fields[-2], fields[-1]
-
-        if test_type == 'novel-taxa':
-            index = dataset_id.split('-L')[0]
-            level = int(dataset_id.split('-')[2].lstrip('L').strip())
-            iteration = dataset_id.split('iter')[1]
-        elif test_type == 'cross-validated':
-            index, iteration = dataset_id.split('-iter')
-            level = 6
-
-        obs_taxa_fp = join(results_dir, 'query_tax_assignments.txt')
-        exp_taxa_fp = join(expected_results_dir, dataset_id, 'query_taxa.tsv')
-
-        # Create empty list of levels at which first mismatch occurs
-        mismatch_level_list = [0, 0, 0, 0, 0, 0, 0, 0]
-
-        # import expected taxonomies to list
-        expectations = import_taxonomy_to_dict(exp_taxa_fp)
-
-        log = ['dataset\tlevel\titeration\tmethod\tparameters\tseq_id\
-               \tobserved_taxonomy\texpected_taxonomy\tresult\tmismatch_level']
-
-        # loop through observations, store results to counter
-        record_counter = Counter()
-        with open(obs_taxa_fp, 'r') as observations:
-            for line in observations:
-                if line.startswith("#"):
-                    continue
-
-                obs_id = line.split('\t')[0]
-                obs_taxonomy = line.split('\t')[1]
-
-                # access "expected taxonomy"
-                obs_taxa = obs_taxonomy.split(';')
-                exp_taxonomy = expectations[obs_id]
-                exp_taxa = exp_taxonomy.split(';')
-
-                # Find shallowest level of mismatch
-                mismatch_level = find_last_common_ancestor(obs_taxa, exp_taxa)
-                mismatch_level_list[mismatch_level] += 1
-
-                # evaluate novel taxa classification
-                if test_type == 'novel-taxa':
-                    result = evaluate_novel_taxa_classification(obs_taxa,
-                                                                exp_taxa,
-                                                                level)
-
-                elif test_type == 'cross-validated':
-                    result = evaluate_cross_validated_classification(obs_taxa,
-                                                                     exp_taxa)
-
-                record_counter.update({'line_count': 1})
-                record_counter.update({result: 1})
-                log.append('\t'.join(map(str, [index, level, iteration,
-                                               method_id, params_id, obs_id,
-                                               obs_taxonomy,
-                                               exp_taxonomy, result,
-                                               mismatch_level])))
-
-        # Create log file
-        log_fp = join(results_dir, 'classification_accuracy_log.tsv')
-        export_list_to_file(log, log_fp)
-
-        # tally score ratios
-        count = record_counter['line_count']
-        try:
-            match_ratio = record_counter['match'] / count
-        except ZeroDivisionError:
-            match_ratio = 0
-        try:
-            overclassification_ratio = \
-                record_counter['overclassification'] / count
-        except ZeroDivisionError:
-            overclassification_ratio = 0
-        try:
-            underclassification_ratio = \
-                record_counter['underclassification'] / count
-        except ZeroDivisionError:
-            underclassification_ratio = 0
-        try:
-            misclassification_ratio = \
-                record_counter['misclassification'] / count
-        except ZeroDivisionError:
-            misclassification_ratio = 0
-
-        results.append((index, level, iteration, method_id,
-                        params_id, match_ratio,
-                        overclassification_ratio, underclassification_ratio,
-                        misclassification_ratio, mismatch_level_list))
-
-    # send to dataframe, write to summary_fp
-    result = pd.DataFrame(results, columns=["Dataset", "level", "iteration",
-                                            "Method", "Parameters",
-                                            "match_ratio",
-                                            "overclassification_ratio",
-                                            "underclassification_ratio",
-                                            "misclassification_ratio",
-                                            "mismatch_level_list"])
-    result.to_csv(summary_fp)
-    return result
-
-
-=======
 # tag for modification: if we remove match/LCA, remove support from this fn
->>>>>>> 8a360447
 def extract_per_level_accuracy(df, columns=['Precision', 'Recall', 'F-measure',
                                             'mismatch_level_list']):
     '''Generate new pandas dataframe, containing match ratios for taxonomic
