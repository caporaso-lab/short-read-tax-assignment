--- conflicted
+++ resolved
@@ -46,17 +46,6 @@
     '''Create list of commands from input dictionaries of method_parameter and
     dataset_reference_combinations
     '''
-<<<<<<< HEAD
-=======
-
-    if command_template is None:
-        # default to qiime1 command template
-        command_template = ''.join(
-            "mkdir -p {0} ; assign_taxonomy.py -v -i {1} -o {0} -r {2} -t {3}",
-            " -m {4} {5} --rdp_max_memory 16000")
-
-    commands = []
->>>>>>> 2d2bfe18
     for dataset, reference in dataset_reference_combinations:
         input_dir = join(data_dir, dataset)
         reference_seqs, reference_tax = reference_dbs[reference]
